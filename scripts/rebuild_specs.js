// @ts-check

const assert = require('assert');
const fs = require('fs-extra');
const path = require('path');
const TypeDoc = require('..');

const app = new TypeDoc.Application({
    mode: 'Modules',
    target: 'ES5',
    module: 'CommonJS',
    experimentalDecorators: true,
    jsx: 'react',
    lib: [
        "lib.dom.d.ts",
        "lib.es5.d.ts",
        "lib.es2015.iterable.d.ts",
        "lib.es2015.collection.d.ts"
    ],
    name: 'typedoc',
    excludeExternals: true
});

// Note that this uses the test files in dist, not in src, this is important since
// when running the tests we copy the tests to dist and then convert them.
const base = path.join(__dirname, '../dist/test/converter');

/** @type {[string, () => void, () => void][]} */
const conversions = [
    ['specs', () => { }, () => { }],
    ['specs.d',
        () => app.options.setValue('includeDeclarations', true),
        () => app.options.setValue('includeDeclarations', false)
    ],
    ['specs-without-exported',
        () => app.options.setValue('excludeNotExported', true),
        () => app.options.setValue('excludeNotExported', false)
    ],
    ['specs-with-lump-categories',
        () => app.options.setValue('categorizeByGroup', false),
        () => app.options.setValue('categorizeByGroup', true)
    ],
];

/**
 * Rebuilds the converter specs for the provided dirs.
 * @param {string[]} dirs
 */
function rebuildConverterTests(dirs) {
    return Promise.all(dirs.map(fullPath => {
        console.log(fullPath);
        const src = app.expandInputFiles([fullPath]);
        return Promise.all(conversions.map(([file, before, after]) => {
            const out = path.join(fullPath, `${file}.json`);
            if (fs.existsSync(out)) {
                TypeDoc.resetReflectionID();
                before();
                const result = app.convert(src);
                // Until GH#936 lands, removing toObject, ensure toObject remains consistent
                // with the serializers.
                const serialized = result.toObject();
                const serialized2 = app.serializer.toObject(result);
                assert.deepStrictEqual(serialized, serialized2);

<<<<<<< HEAD
                const data = JSON.stringify(serialized, null, '  ')
                    .split(TypeDoc.normalizePath(base))
                    .join('%BASE%');
                after();
                return fs.writeFile(out.replace('dist', 'src'), data);
            }
        }));
    }));
}
=======
            console.log(fullPath);
            TypeDoc.resetReflectionID();
            const src = app.expandInputFiles([ fullPath ]);
            const out = path.join(fullPath, 'specs.json');
            const result = app.convert(src);
            const data = JSON.stringify(app.serializer.toObject(result), null, '  ')
                .split(TypeDoc.normalizePath(base))
                .join('%BASE%');
>>>>>>> 5a2fac6e

async function rebuildRendererTest() {
    await fs.remove(path.join(__dirname, '../src/test/renderer/specs'));
    const src = path.join(__dirname, '../examples/basic/src');
    const out = path.join(__dirname, '../src/test/renderer/specs');

    await fs.remove(out)
    app.options.setValue('excludeExternals', false);
    app.generateDocs(app.expandInputFiles([src]), out)
    app.options.setValue('excludeExternals', true);
    await fs.remove(path.join(out, 'assets'))

    /**
     * Avoiding sync methods here is... difficult.
     * @param {string} base
     * @param {string} dir
     * @param {string[]} results
     * @returns {string[]}
     */
    function getFiles(base, dir = '', results = []) {
        const files = fs.readdirSync(path.join(base, dir));
        for (const file of files) {
            const relativeToBase = path.join(dir, file);
            if (fs.statSync(path.join(base, relativeToBase)).isDirectory()) {
                getFiles(base, relativeToBase, results);
            } else {
                results.push(relativeToBase);
            }
        }
        return results;
    }

    const gitHubRegExp = /https:\/\/github.com\/[A-Za-z0-9\-]+\/typedoc\/blob\/[^\/]*\/examples/g;
    return getFiles(out).map(file => {
        const full = path.join(out, file);
        return fs.readFile(full, { encoding: 'utf-8' })
            .then(text => fs.writeFile(
                full,
                text.replace(gitHubRegExp, 'https://github.com/sebastian-lenz/typedoc/blob/master/examples')
            ));
    });
}

async function main(command = 'all', filter = '') {
    if (!['all', 'converter', 'renderer'].includes(command)) {
        console.error('Invalid command. Usage: node scripts/rebuild_specs.js <all|converter|renderer> [filter]');
        throw new Error();
    }

    if (['all', 'converter'].includes(command)) {
        const dirs = await Promise.all((await fs.readdir(base)).map(dir => {
            const dirPath = path.join(base, dir);
            return Promise.all([dirPath, fs.stat(dirPath)]);
        }));

        await rebuildConverterTests(dirs.filter(([fullPath, stat]) => {
            if (!stat.isDirectory()) return false;
            return fullPath.endsWith(filter);
        }).map(([path]) => path));
    }

    if (['all', 'renderer'].includes(command)) {
        await rebuildRendererTest();
    }
}

main(process.argv[2], process.argv[3]).catch(reason => {
    console.error(reason);
    process.exit(1);
});<|MERGE_RESOLUTION|>--- conflicted
+++ resolved
@@ -4,13 +4,14 @@
 const fs = require('fs-extra');
 const path = require('path');
 const TypeDoc = require('..');
+const ts = require('typescript');
 
 const app = new TypeDoc.Application({
     mode: 'Modules',
-    target: 'ES5',
-    module: 'CommonJS',
+    target: ts.ScriptTarget.ES5,
+    module: ts.ModuleKind.CommonJS,
     experimentalDecorators: true,
-    jsx: 'react',
+    jsx: ts.JsxEmit.React,
     lib: [
         "lib.dom.d.ts",
         "lib.es5.d.ts",
@@ -56,13 +57,8 @@
                 TypeDoc.resetReflectionID();
                 before();
                 const result = app.convert(src);
-                // Until GH#936 lands, removing toObject, ensure toObject remains consistent
-                // with the serializers.
-                const serialized = result.toObject();
-                const serialized2 = app.serializer.toObject(result);
-                assert.deepStrictEqual(serialized, serialized2);
+                const serialized = app.serializer.toObject(result);
 
-<<<<<<< HEAD
                 const data = JSON.stringify(serialized, null, '  ')
                     .split(TypeDoc.normalizePath(base))
                     .join('%BASE%');
@@ -72,16 +68,6 @@
         }));
     }));
 }
-=======
-            console.log(fullPath);
-            TypeDoc.resetReflectionID();
-            const src = app.expandInputFiles([ fullPath ]);
-            const out = path.join(fullPath, 'specs.json');
-            const result = app.convert(src);
-            const data = JSON.stringify(app.serializer.toObject(result), null, '  ')
-                .split(TypeDoc.normalizePath(base))
-                .join('%BASE%');
->>>>>>> 5a2fac6e
 
 async function rebuildRendererTest() {
     await fs.remove(path.join(__dirname, '../src/test/renderer/specs'));
