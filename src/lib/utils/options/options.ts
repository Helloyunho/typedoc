import { isDeepStrictEqual } from 'util';
import * as _ from 'lodash';
import * as ts from 'typescript';

import { DeclarationOption, ParameterScope, ParameterType, convert, TypeDocOptions, KeyToDeclaration, TypeDocAndTSOptions, TypeDocOptionMap } from './declaration';
import { Logger } from '../loggers';
import { insertPrioritySorted } from '../array';
import { addTSOptions, addTypeDocOptions } from './sources';
import { Application } from '../../..';
import { NeverIfInternal } from '..';

/**
 * Describes an option reader that discovers user configuration and converts it to the
 * TypeDoc format.
 */
export interface OptionsReader {
    /**
     * Readers will be processed according to their priority.
     * A higher priority indicates that the reader should be called *later* so that
     * it can override options set by lower priority readers.
     *
     * Note that to preserve expected behavior, the argv reader must have both the lowest
     * priority so that it may set the location of config files used by other readers and
     * the highest priority so that it can override settings from lower priority readers.
     */
    priority: number;

    /**
     * The name of this reader so that it may be removed by plugins without the plugin
     * accessing the instance performing the read. Multiple readers may have the same
     * name.
     */
    name: string;

    /**
     * Read options from the reader's source and place them in the options parameter.
     * Options without a declared name may be treated as if they were declared with type
     * [[ParameterType.Mixed]]. Options which have been declared must be converted to the
     * correct type. As an alternative to doing this conversion in the reader,
     * the reader may use [[Options.setValue]], which will correctly convert values.
     * @param options
     * @param compilerOptions
     * @param container the options container that provides declarations
     * @param logger
     */
    read(container: Options, logger: Logger): void;
}

/**
 * Maintains a collection of option declarations split into TypeDoc options
 * and TypeScript options. Ensures options are of the correct type for calling
 * code.
 *
 * ### Case Sensitivity
 * All option keys are case insensitive. The following lines will each get the same value.
 * ```ts
 * const x = options.getValue('name');
 * const y = options.getValue('NAME');
 * const z = options.tryGetValue('NaMe').unwrap();
 * ```
 *
 * **WARNING**: This case insensitivity is primarily intended to ease command line use and for
 * backward compatibility. It may change in a future release. Any code using TypeDoc options
 * programmatically should conform to the case indicated in the [[TypeDocOptions]] interface.
 *
 * ### Option Discovery
 *
 * Since plugins commonly add custom options, and TypeDoc does not permit options which have
 * not been declared to be set, options must be read twice. The first time options are read,
 * a noop logger is passed so that any errors are ignored. Then, after loading plugins, options
 * are read again, this time with the logger specified by the application.
 *
 * Options are read in a specific order.
 * 1. argv (0) - Must be read first since it should change the files read when
 *    passing --options or --tsconfig.
 * 2. typedoc-json (100) - Read next so that it can specify the tsconfig.json file to read.
 * 3. tsconfig-json (200) - Last config file reader, cannot specify the typedoc.json file to read.
 * 4. argv (300) - Read argv again since any options set there should override those set in config
 *    files.
 */
export class Options {
    private _readers: OptionsReader[] = [];
    private _declarations = new Map<string, Readonly<DeclarationOption>>();
    private _values: Partial<TypeDocOptions> = {};
    private _compilerOptions: ts.CompilerOptions = {};
    private _logger: Logger;

    constructor(logger: Logger) {
        this._logger = logger;
    }

    /**
     * Sets the logger used when an option declaration fails to be added.
     * @param logger
     */
    setLogger(logger: Logger) {
        this._logger = logger;
    }

    /**
     * Adds the option declarations declared by the TypeDoc and all supported TypeScript declarations.
     */
    addDefaultDeclarations() {
        addTSOptions(this);
        addTypeDocOptions(this);
    }

    /**
     * Resets the option bag to all default values.
     */
    reset() {
        for (const declaration of this._declarations.values()) {
            this.setOptionValueToDefault(declaration);
        }
        this._compilerOptions = {};
    }

    /**
     * Adds an option reader that will be used to read configuration values
     * from the command line, configuration files, or other locations.
     * @param reader
     */
    addReader(reader: OptionsReader): void {
        insertPrioritySorted(this._readers, reader);
    }

    /**
     * Removes all readers of a given name.
     * @param name
     */
    removeReaderByName(name: string): void {
        this._readers = this._readers.filter(reader => reader.name !== name);
    }

    read(logger: Logger) {
        for (const reader of this._readers) {
            reader.read(this, logger);
        }
    }

    /**
     * Adds an option declaration to the container with extra type checking to ensure that
     * the runtime type is consistent with the declared type.
     * @param declaration
     */
    addDeclaration<K extends keyof TypeDocOptions>(declaration: { name: K } & KeyToDeclaration<K>): void;

    /**
     * Adds an option declaration to the container.
     * @param declaration
     */
    addDeclaration(declaration: NeverIfInternal<Readonly<DeclarationOption>>): void;

    addDeclaration(declaration: Readonly<DeclarationOption>): void {
        const names = [declaration.name];
        if (declaration.short) {
            names.push(declaration.short);
        }

        for (const name of names) {
            // Check for registering the same declaration twice, should not be an error.
            const decl = this.getDeclaration(name);
            if (decl && decl !== declaration) {
                this._logger.error(`The option ${name} has already been registered`);
            } else {
                this._declarations.set(name.toLowerCase(), declaration);
            }
        }

        this.setOptionValueToDefault(declaration);
    }

    /**
     * Adds the given declarations to the container
     * @param declarations
     *
     * @privateRemarks
     * This function explicitly provides a way out of the strict typing enforced
     * by {@link addDeclaration}. It should only be used with careful validation
     * of the declaration map. Internally, it is only used for adding TS options
     */
    addDeclarations(declarations: readonly DeclarationOption[]): void {
        for (const decl of declarations) {
            this.addDeclaration(decl as any);
        }
    }

    /**
     * Removes a declared option.
     * WARNING: This is probably a bad idea. If you do this you will probably cause a crash
     * when code assumes that an option that it declared still exists.
     * @param name
     */
    removeDeclarationByName(name: string): void {
        const declaration = this.getDeclaration(name);
        if (declaration) {
            this._declarations.delete(declaration.name.toLowerCase());
            if (declaration.short) {
                this._declarations.delete(declaration.short.toLowerCase());
            }
            delete this._values[declaration.name];
        }
    }

    /**
     * Gets a declaration by either its name or short name.
     * @param name
     */
    getDeclaration(name: string): Readonly<DeclarationOption> | undefined {
        return this._declarations.get(name.toLowerCase());
    }

    /**
     * Gets all declarations in the options with a given scope.
     * @param scope
     */
    getDeclarationsByScope(scope: ParameterScope) {
        return _.uniq(Array.from(this._declarations.values()))
            .filter(declaration => (declaration.scope ?? ParameterScope.TypeDoc) === scope);
    }

    /**
     * Checks if the given option's value is deeply strict equal to the default.
     * @param name
     */
    isDefault(name: keyof TypeDocOptions): boolean;
    isDefault(name: NeverIfInternal<string>): boolean;
    isDefault(name: string): boolean {
        // getValue will throw if the declaration does not exist.
<<<<<<< HEAD
        return this.getValue(name as keyof TypeDocOptions) === this.getDeclaration(name)!.defaultValue;
=======
        return isDeepStrictEqual(this.getValue(name), this.getDefaultOptionValue(this.getDeclaration(name)!));
>>>>>>> 4decfbe2
    }

    /**
     * Gets all of the TypeDoc option values defined in this option container.
     */
    getRawValues(): Partial<TypeDocOptions> {
        return _.cloneDeep(this._values);
    }

    /**
     * Gets a value for the given option key, throwing if the option has not been declared.
     * @param name
     */
    getValue<K extends keyof TypeDocOptions>(name: K): TypeDocOptions[K];
    getValue(name: NeverIfInternal<string>): unknown;
    getValue(name: string): unknown {
        const declaration = this.getDeclaration(name);
        if (!declaration) {
            throw new Error(`Unknown option '${name}'`);
        }

        if (declaration.scope === ParameterScope.TypeScript) {
            throw new Error('TypeScript options must be fetched with getCompilerOptions.');
        }

        return this._values[declaration.name];
    }

    /**
     * Gets the set compiler options.
     */
    getCompilerOptions(): ts.CompilerOptions {
        return _.cloneDeep(this._compilerOptions);
    }

    /**
     * Sets the given declared option. Throws if setting the option fails.
     * @param name
     * @param value
     */
    setValue<K extends keyof TypeDocAndTSOptions>(name: K, value: TypeDocAndTSOptions[K]): void;
    setValue(name: NeverIfInternal<string>, value: NeverIfInternal<unknown>): void;
    setValue(name: string, value: unknown): void {
        const declaration = this.getDeclaration(name);
        if (!declaration) {
            throw new Error(`Tried to set an option (${name}) that was not declared.`);
        }

        const converted = convert(value, declaration);
        const bag = declaration.scope === ParameterScope.TypeScript
            ? this._compilerOptions
            : this._values;
        bag[declaration.name] = converted;
    }

    /**
     * Sets all the given option values, throws if any value fails to be set.
     * @param obj
     * @deprecated will be removed in 0.19. Use setValue in a loop instead.
     */
    setValues(obj: NeverIfInternal<Partial<TypeDocAndTSOptions>>): void {
        this._logger.warn('Options.setValues is deprecated and will be removed in 0.19.');
        for (const [name, value] of Object.entries(obj)) {
            this.setValue(name as keyof TypeDocOptions, value);
        }
    }

    /**
     * Sets the value of a given option to its default value.
     * @param declaration The option whose value should be reset.
     */
    private setOptionValueToDefault(declaration: Readonly<DeclarationOption>): void {
        if (declaration.scope !== ParameterScope.TypeScript) {
<<<<<<< HEAD
            // No need to convert the defaultValue for a map type as it has to be of a specific type
            if (declaration.type === ParameterType.Map) {
                this._values[declaration.name] = declaration.defaultValue;
            } else if (declaration.type === ParameterType.Number) {
                // Don't use convert for number options to allow every possible number as a default value
                this._values[declaration.name] = declaration.defaultValue || 0;
            } else {
                this._values[declaration.name] = convert(declaration.defaultValue, declaration);
            }
=======
            this._values[declaration.name] = this.getDefaultOptionValue(declaration);
        }
    }

    private getDefaultOptionValue(declaration: Readonly<DeclarationOption>): unknown {
        // No need to convert the defaultValue for a map type as it has to be of a specific type
        if (declaration.type === ParameterType.Map) {
            return declaration.defaultValue;
        } else {
            return convert(declaration.defaultValue, declaration)
                .expect(`Failed to validate default value for ${declaration.name}`);
>>>>>>> 4decfbe2
        }
    }
}

/**
 * Binds an option to the given property. Does not register the option.
 *
 * @since v0.16.3
 */
export function BindOption<K extends keyof TypeDocOptionMap>(name: K):
    <IK extends PropertyKey>(
        target: ({ application: Application } | { options: Options }) & { [K2 in IK]: TypeDocOptions[K] },
        key: IK
    ) => void;

/**
 * Binds an option to the given property. Does not register the option.
 * @since v0.16.3
 *
 * @privateRemarks
 * This overload is intended for plugin use only with looser type checks. Do not use internally.
 */
export function BindOption(name: NeverIfInternal<string>):
    (target: { application: Application } | { options: Options }, key: PropertyKey) => void;

export function BindOption(name: string) {
    return function(target: { application: Application } | { options: Options }, key: PropertyKey) {
        Object.defineProperty(target, key, {
            get(this: { application: Application } | { options: Options }) {
                if ('options' in this) {
                    return this.options.getValue(name as keyof TypeDocOptions);
                } else {
                    return this.application.options.getValue(name as keyof TypeDocOptions);
                }
            },
            enumerable: true,
            configurable: true
        });
    };
}<|MERGE_RESOLUTION|>--- conflicted
+++ resolved
@@ -227,11 +227,7 @@
     isDefault(name: NeverIfInternal<string>): boolean;
     isDefault(name: string): boolean {
         // getValue will throw if the declaration does not exist.
-<<<<<<< HEAD
-        return this.getValue(name as keyof TypeDocOptions) === this.getDeclaration(name)!.defaultValue;
-=======
-        return isDeepStrictEqual(this.getValue(name), this.getDefaultOptionValue(this.getDeclaration(name)!));
->>>>>>> 4decfbe2
+        return isDeepStrictEqual(this.getValue(name as keyof TypeDocOptions), this.getDefaultOptionValue(this.getDeclaration(name)!));
     }
 
     /**
@@ -305,29 +301,17 @@
      */
     private setOptionValueToDefault(declaration: Readonly<DeclarationOption>): void {
         if (declaration.scope !== ParameterScope.TypeScript) {
-<<<<<<< HEAD
-            // No need to convert the defaultValue for a map type as it has to be of a specific type
-            if (declaration.type === ParameterType.Map) {
-                this._values[declaration.name] = declaration.defaultValue;
-            } else if (declaration.type === ParameterType.Number) {
-                // Don't use convert for number options to allow every possible number as a default value
-                this._values[declaration.name] = declaration.defaultValue || 0;
-            } else {
-                this._values[declaration.name] = convert(declaration.defaultValue, declaration);
-            }
-=======
             this._values[declaration.name] = this.getDefaultOptionValue(declaration);
         }
     }
 
     private getDefaultOptionValue(declaration: Readonly<DeclarationOption>): unknown {
         // No need to convert the defaultValue for a map type as it has to be of a specific type
-        if (declaration.type === ParameterType.Map) {
+        // Also don't use convert for number options to allow every possible number as a default value.
+        if (declaration.type === ParameterType.Map || declaration.type === ParameterType.Number) {
             return declaration.defaultValue;
         } else {
-            return convert(declaration.defaultValue, declaration)
-                .expect(`Failed to validate default value for ${declaration.name}`);
->>>>>>> 4decfbe2
+            return convert(declaration.defaultValue, declaration);
         }
     }
 }
