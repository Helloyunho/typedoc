<<<<<<< HEAD
import * as _ from "lodash";
import { LogLevel } from "../loggers";
=======
import { CompilerOptions } from "typescript";
import { IgnoredTsOptionKeys } from "./sources/typescript";
>>>>>>> 2bf6e491

/**
 * An interface describing all TypeDoc specific options. Generated from a
 * map which contains more information about each option for better types when
 * defining said options.
 */
export type TypeDocOptions = {
    [K in keyof TypeDocOptionMap]: TypeDocOptionMap[K] extends Record<
        string,
        infer U
    >
        ? Exclude<U, string> | keyof TypeDocOptionMap[K]
        : TypeDocOptionMap[K];
};

/**
 * Describes all TypeDoc specific options as returned by {@link Options.getValue}, this is
 * slightly more restrictive than the {@link TypeDocOptions} since it does not allow both
 * keys and values for mapped option types.
 */
export type TypeDocOptionValues = {
    [K in keyof TypeDocOptionMap]: TypeDocOptionMap[K] extends Record<
        string,
        infer U
    >
        ? Exclude<U, string>
        : TypeDocOptionMap[K];
};

/**
 * Describes all TypeDoc options. Used internally to provide better types when fetching options.
 * External consumers should likely use [[TypeDocOptions]] instead.
 */
export interface TypeDocOptionMap {
    options: string;
    tsconfig: string;

    entryPoints: string[];
    exclude: string[];
    externalPattern: string[];
    excludeExternals: boolean;
    excludePrivate: boolean;
    excludeProtected: boolean;
    excludeNotDocumented: boolean;
    disableSources: boolean;
    includes: string;
    media: string;

    out: string;
    json: string;

    theme: string;
    name: string;
    includeVersion: boolean;
    excludeTags: string[];
    readme: string;
    defaultCategory: string;
    categoryOrder: string[];
    categorizeByGroup: boolean;
    gitRevision: string;
    gitRemote: string;
    gaID: string;
    gaSite: string;
    hideGenerator: boolean;
    toc: string[];
    disableOutputCheck: boolean;

    help: boolean;
    version: boolean;
    showConfig: boolean;
    plugin: string[];
    logger: unknown; // string | Function
    logLevel: typeof LogLevel;
    listInvalidSymbolLinks: boolean;
    markedOptions: unknown;
}

/**
 * Converts a given TypeDoc option key to the type of the declaration expected.
 */
export type KeyToDeclaration<
    K extends keyof TypeDocOptionMap
> = TypeDocOptionMap[K] extends boolean
    ? BooleanDeclarationOption
    : TypeDocOptionMap[K] extends string
    ? StringDeclarationOption
    : TypeDocOptionMap[K] extends number
    ? NumberDeclarationOption
    : TypeDocOptionMap[K] extends string[]
    ? ArrayDeclarationOption
    : unknown extends TypeDocOptionMap[K]
    ? MixedDeclarationOption
    : TypeDocOptionMap[K] extends Record<string | number, infer U>
    ? MapDeclarationOption<U>
    : never;

export enum ParameterHint {
    File,
    Directory,
}

export enum ParameterType {
    String,
    Number,
    Boolean,
    Map,
    Mixed,
    Array,
}

export interface DeclarationOptionBase {
    /**
     * The option name.
     */
    name: string;

    /**
     * The help text to be displayed to the user when --help is passed.
     */
    help: string;

    /**
     * The parameter type, used to convert user configuration values into the expected type.
     * If not set, the type will be a string.
     */
    type?: ParameterType;
}

export interface StringDeclarationOption extends DeclarationOptionBase {
    type?: ParameterType.String;

    /**
     * If not specified defaults to the empty string.
     */
    defaultValue?: string;

    /**
     * An optional hint for the type of input expected, will be displayed in the help output.
     */
    hint?: ParameterHint;

    /**
     * An optional validation function that validates a potential value of this option.
     * The function must throw an Error if the validation fails and should do nothing otherwise.
     */
    validate?: (value: string) => void;
}

export interface NumberDeclarationOption extends DeclarationOptionBase {
    type: ParameterType.Number;

    /**
     * Lowest possible value.
     */
    minValue?: number;

    /**
     * Highest possible value.
     */
    maxValue?: number;

    /**
     * If not specified defaults to 0.
     */
    defaultValue?: number;

    /**
     * An optional validation function that validates a potential value of this option.
     * The function must throw an Error if the validation fails and should do nothing otherwise.
     */
    validate?: (value: number) => void;
}

export interface BooleanDeclarationOption extends DeclarationOptionBase {
    type: ParameterType.Boolean;

    /**
     * If not specified defaults to false.
     */
    defaultValue?: boolean;
}

export interface ArrayDeclarationOption extends DeclarationOptionBase {
    type: ParameterType.Array;

    /**
     * If not specified defaults to an empty array.
     */
    defaultValue?: string[];

    /**
     * An optional validation function that validates a potential value of this option.
     * The function must throw an Error if the validation fails and should do nothing otherwise.
     */
    validate?: (value: string[]) => void;
}

export interface MixedDeclarationOption extends DeclarationOptionBase {
    type: ParameterType.Mixed;

    /**
     * If not specified defaults to undefined.
     */
    defaultValue?: unknown;

    /**
     * An optional validation function that validates a potential value of this option.
     * The function must throw an Error if the validation fails and should do nothing otherwise.
     */
    validate?: (value: unknown) => void;
}

export interface MapDeclarationOption<T> extends DeclarationOptionBase {
    type: ParameterType.Map;

    /**
     * Maps a given value to the option type. The map type may be a TypeScript enum.
     * In that case, when generating an error message for a mismatched key, the numeric
     * keys will not be listed.
     */
    map: Map<string, T> | Record<string | number, T>;

    /**
     * Unlike the rest of the option types, there is no sensible generic default for mapped option types.
     * The default value for a mapped type must be specified.
     */
    defaultValue: T;

    /**
     * Optional override for the error reported when an invalid key is provided.
     */
    mapError?: string;
}

export type DeclarationOption =
    | StringDeclarationOption
    | NumberDeclarationOption
    | BooleanDeclarationOption
    | MixedDeclarationOption
    | MapDeclarationOption<unknown>
    | ArrayDeclarationOption;

export type DeclarationOptionToOptionType<
    T extends DeclarationOption
> = T extends StringDeclarationOption
    ? string
    : T extends NumberDeclarationOption
    ? number
    : T extends BooleanDeclarationOption
    ? boolean
    : T extends MixedDeclarationOption
    ? unknown
    : T extends MapDeclarationOption<infer U>
    ? U
    : T extends ArrayDeclarationOption
    ? string[]
    : never;

/**
 * The default conversion function used by the Options container. Readers may
 * re-use this conversion function or implement their own. The arguments reader
 * implements its own since 'false' should not be converted to true for a boolean option.
 * @param value The value to convert.
 * @param option The option for which the value should be converted.
 * @returns The result of the conversion. Might be the value or an error.
 */
export function convert<T extends DeclarationOption>(
    value: unknown,
    option: T
): DeclarationOptionToOptionType<T>;
export function convert<T>(value: unknown, option: MapDeclarationOption<T>): T;
export function convert(value: unknown, option: DeclarationOption): unknown {
    switch (option.type) {
        case undefined:
        case ParameterType.String: {
            const stringValue = value == null ? "" : String(value);
            if (option.validate) {
                option.validate(stringValue);
            }
            return stringValue;
        }
        case ParameterType.Number: {
            const numValue = parseInt(String(value), 10) || 0;
            if (
                !valueIsWithinBounds(numValue, option.minValue, option.maxValue)
            ) {
                throw new Error(
                    getBoundsError(
                        option.name,
                        option.minValue,
                        option.maxValue
                    )
                );
            }
            if (option.validate) {
                option.validate(numValue);
            }
            return numValue;
        }

        case ParameterType.Boolean:
            return Boolean(value);

        case ParameterType.Array: {
            let strArrValue = new Array<string>();
            if (Array.isArray(value)) {
                strArrValue = value.map(String);
            } else if (typeof value === "string") {
                strArrValue = value.split(",");
            }
            if (option.validate) {
                option.validate(strArrValue);
            }
            return strArrValue;
        }
        case ParameterType.Map: {
            const key = String(value).toLowerCase();
            if (option.map instanceof Map) {
                if (option.map.has(key)) {
                    return option.map.get(key);
                } else if ([...option.map.values()].includes(value)) {
                    return value;
                }
            } else if (key in option.map) {
                return option.map[key];
            } else if (Object.values(option.map).includes(value)) {
                return value;
            }
            throw new Error(
                option.mapError ?? getMapError(option.map, option.name)
            );
        }
        case ParameterType.Mixed:
            if (option.validate) {
                option.validate(value);
            }
            return value;
    }
}

/**
 * Returns an error message for a map option, indicating that a given value was not one of the values within the map.
 * @param map The values for the option.
 * @param name The name of the option.
 * @returns The error message.
 */
function getMapError(
    map: MapDeclarationOption<unknown>["map"],
    name: string
): string {
    let keys = map instanceof Map ? [...map.keys()] : Object.keys(map);
    const getString = (key: string) =>
        String(map instanceof Map ? map.get(key) : map[key]);

    // If the map is a TS numeric enum we need to filter out the numeric keys.
    // TS numeric enums have the property that every key maps to a value, which maps back to that key.
    if (
        !(map instanceof Map) &&
        keys.every((key) => getString(getString(key)) === key)
    ) {
        // This works because TS enum keys may not be numeric.
        keys = keys.filter((key) => Number.isNaN(parseInt(key, 10)));
    }

    return `${name} must be one of ${keys.join(", ")}`;
}

/**
 * Returns an error message for a value that is out of bounds of the given min and/or max values.
 * @param name The name of the thing the value represents.
 * @param minValue The lower bound of the range of allowed values.
 * @param maxValue The upper bound of the range of allowed values.
 * @returns The error message.
 */
function getBoundsError(
    name: string,
    minValue?: number,
    maxValue?: number
): string {
    if (isFiniteNumber(minValue) && isFiniteNumber(maxValue)) {
        return `${name} must be between ${minValue} and ${maxValue}`;
    } else if (isFiniteNumber(minValue)) {
        return `${name} must be >= ${minValue}`;
    } else if (isFiniteNumber(maxValue)) {
        return `${name} must be <= ${maxValue}`;
    }
    throw new Error("Unreachable");
}

/**
 * Checks if the given value is a finite number.
 * @param value The value being checked.
 * @returns True, if the value is a finite number, otherwise false.
 */
function isFiniteNumber(value: unknown): value is number {
    return Number.isFinite(value);
}

/**
 * Checks if a value is between the bounds of the given min and/or max values.
 * @param value The value being checked.
 * @param minValue The lower bound of the range of allowed values.
 * @param maxValue The upper bound of the range of allowed values.
 * @returns True, if the value is within the given bounds, otherwise false.
 */
function valueIsWithinBounds(
    value: number,
    minValue?: number,
    maxValue?: number
): boolean {
    if (isFiniteNumber(minValue) && isFiniteNumber(maxValue)) {
        return minValue <= value && value <= maxValue;
    } else if (isFiniteNumber(minValue)) {
        return minValue <= value;
    } else if (isFiniteNumber(maxValue)) {
        return value <= maxValue;
    } else {
        return true;
    }
}<|MERGE_RESOLUTION|>--- conflicted
+++ resolved
@@ -1,10 +1,4 @@
-<<<<<<< HEAD
-import * as _ from "lodash";
 import { LogLevel } from "../loggers";
-=======
-import { CompilerOptions } from "typescript";
-import { IgnoredTsOptionKeys } from "./sources/typescript";
->>>>>>> 2bf6e491
 
 /**
  * An interface describing all TypeDoc specific options. Generated from a
